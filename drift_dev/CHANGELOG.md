--- conflicted
+++ resolved
@@ -1,13 +1,12 @@
+## 2.4.0-dev
+
+- Add the support for `textEnum`.
 ## 2.3.0
 
-<<<<<<< HEAD
-- Add the support for `textEnum`.
-=======
 - Support drift 2.3.x
 - Re-implement drift's internal analyzer to make the build process more efficient.
 - Add an optional, modular build mode in which drift generates code for each
   file declaring tables instead of emitting a large file just for the entrypoint.
->>>>>>> a837e51f
 
 ## 2.2.0+1
 
