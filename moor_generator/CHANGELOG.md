--- conflicted
+++ resolved
@@ -1,4 +1,3 @@
-<<<<<<< HEAD
 ## 4.3.0
 
 - Generate non-nullable nested result classes when possible
@@ -6,12 +5,8 @@
 
 ## 4.2.2
 
+- Support latest `build_config`
 - Fix generated code for queries using a Dart placeholder before an array variable
-=======
-## 4.2.2
-
-- Support latest `build_config`
->>>>>>> acd45240
 
 ## 4.2.1
 
