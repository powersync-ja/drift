import 'package:sqlparser/sqlparser.dart';
import 'package:test/test.dart';

import '../../common_data.dart';
import '../data.dart';

const _affinityTests = {
  'INT': BasicType.int,
  'INTEGER': BasicType.int,
  'TINYINT': BasicType.int,
  'SMALLINT': BasicType.int,
  'MEDIUMINT': BasicType.int,
  'BIGINT': BasicType.int,
  'UNISGNED BIG INT': BasicType.int,
  'INT2': BasicType.int,
  'INT8': BasicType.int,
  'CHARACTER(20)': BasicType.text,
  'CHARACTER(255)': BasicType.text,
  'VARYING CHARACTER(255)': BasicType.text,
  'NCHAR(55)': BasicType.text,
  'NATIVE CHARACTER(70)': BasicType.text,
  'NVARCHAR(100)': BasicType.text,
  'TEXT': BasicType.text,
  'CLOB': BasicType.text,
  'BLOB': BasicType.blob,
  null: BasicType.blob,
  'REAL': BasicType.real,
  'DOUBLE': BasicType.real,
  'DOUBLE PRECISION': BasicType.real,
  'FLOAT': BasicType.real,
  'NUMERIC': BasicType.real,
  'DECIMAL(10,5)': BasicType.real,
  'BOOLEAN': BasicType.real,
  'DATE': BasicType.real,
  'DATETIME': BasicType.real,
};

void main() {
  test('affinity from typename', () {
    const resolver = SchemaFromCreateTable();

    _affinityTests.forEach((key, value) {
      expect(resolver.columnAffinity(key), equals(value),
          reason: '$key should have $value affinity');
    });
  });

  test('export table structure', () {
    final engine = SqlEngine();
    final stmt = engine.parse(createTableStmt).rootNode;

    final table =
        const SchemaFromCreateTable().read(stmt as CreateTableStatement);

    expect(table.resolvedColumns.map((c) => c.name),
        ['id', 'email', 'score', 'display_name']);
    expect(table.resolvedColumns.map((c) => c.type), const [
      ResolvedType(type: BasicType.int),
      ResolvedType(type: BasicType.text),
      ResolvedType(type: BasicType.int),
      ResolvedType(type: BasicType.text, nullable: true),
    ]);

    expect(table.tableConstraints, hasLength(2));
  });

  test('supports booleans when moor extensions are enabled', () {
    final engine = SqlEngine(EngineOptions(useMoorExtensions: true));
    final stmt = engine.parse('''
    CREATE TABLE foo (
      a BOOL, b DATETIME, c DATE, d BOOLEAN NOT NULL
    )
    ''').rootNode;

    final table = const SchemaFromCreateTable(moorExtensions: true)
        .read(stmt as CreateTableStatement);
    expect(table.resolvedColumns.map((c) => c.type), const [
      ResolvedType(type: BasicType.int, hint: IsBoolean(), nullable: true),
      ResolvedType(type: BasicType.int, hint: IsDateTime(), nullable: true),
      ResolvedType(type: BasicType.int, hint: IsDateTime(), nullable: true),
      ResolvedType(type: BasicType.int, hint: IsBoolean(), nullable: false),
    ]);
  });

<<<<<<< HEAD
  test('can read columns without type name', () {
    final engine = SqlEngine();
    final stmt = engine.parse('CREATE TABLE foo (id);').rootNode;

    final table = engine.schemaReader.read(stmt as CreateTableStatement);
    expect(table.resolvedColumns.single.type.type, BasicType.blob);
=======
  group('can read views', () {
    final engine = SqlEngine()..registerTable(demoTable);

    View readView(String sql) {
      final context = engine.analyze(sql);
      final stmt = context.root as CreateViewStatement;
      return const SchemaFromCreateTable().readView(context, stmt);
    }

    test('without column names', () {
      final view = readView('CREATE VIEW my_view AS SELECT * FROM demo;');

      expect(view.name, 'my_view');
      expect(view.resolvedColumns.map((e) => e.name), ['id', 'content']);
      expect(
        view.resolvedColumns.map((e) => e.type.type),
        [BasicType.int, BasicType.text],
      );
    });

    test('with custom column names', () {
      final view = readView(
          'CREATE VIEW another_view (foo, bar) AS SELECT * FROM demo;');

      expect(view.name, 'another_view');
      expect(view.resolvedColumns.map((e) => e.name), ['foo', 'bar']);
    });
>>>>>>> 98c17765
  });
}<|MERGE_RESOLUTION|>--- conflicted
+++ resolved
@@ -82,14 +82,6 @@
     ]);
   });
 
-<<<<<<< HEAD
-  test('can read columns without type name', () {
-    final engine = SqlEngine();
-    final stmt = engine.parse('CREATE TABLE foo (id);').rootNode;
-
-    final table = engine.schemaReader.read(stmt as CreateTableStatement);
-    expect(table.resolvedColumns.single.type.type, BasicType.blob);
-=======
   group('can read views', () {
     final engine = SqlEngine()..registerTable(demoTable);
 
@@ -117,6 +109,13 @@
       expect(view.name, 'another_view');
       expect(view.resolvedColumns.map((e) => e.name), ['foo', 'bar']);
     });
->>>>>>> 98c17765
+  });
+
+  test('can read columns without type name', () {
+    final engine = SqlEngine();
+    final stmt = engine.parse('CREATE TABLE foo (id);').rootNode;
+
+    final table = engine.schemaReader.read(stmt as CreateTableStatement);
+    expect(table.resolvedColumns.single.type.type, BasicType.blob);
   });
 }