name: drift
description: Drift is a reactive library to store relational data in Dart and Flutter applications.
version: 1.5.0
repository: https://github.com/simolus3/drift
homepage: https://drift.simonbinder.eu/
issue_tracker: https://github.com/simolus3/drift/issues

environment:
  sdk: '>=2.15.0 <3.0.0'

dependencies:
  async: ^2.5.0
  convert: ^3.0.0
  collection: ^1.15.0
  js: ^0.6.3
  meta: ^1.3.0
  stream_channel: ^2.1.0
<<<<<<< HEAD
  sqlite3: ^1.6.1
=======
  sqlite3: ^1.6.0
>>>>>>> 0984e52d

dev_dependencies:
  build_test: ^2.0.0
  build_runner_core: ^7.0.0
  build_verify: ^3.0.0
  drift_dev: any
  uuid: ^3.0.0
  path: ^1.8.0
  build_runner: ^2.0.0
  test: ^1.17.0
  mockito: ^5.0.7
  rxdart: ^0.27.0

dependency_overrides:
  drift_dev:
    path: ../drift_dev
  sqlparser:
    path: ../sqlparser<|MERGE_RESOLUTION|>--- conflicted
+++ resolved
@@ -15,11 +15,7 @@
   js: ^0.6.3
   meta: ^1.3.0
   stream_channel: ^2.1.0
-<<<<<<< HEAD
-  sqlite3: ^1.6.1
-=======
   sqlite3: ^1.6.0
->>>>>>> 0984e52d
 
 dev_dependencies:
   build_test: ^2.0.0
